#! /usr/bin/env python
# -*- coding: utf-8 -*-

"""
Script to compute multi-encoding multi-shell multi-tissue (memsmt)
Constrained Spherical Deconvolution ODFs. In order to operate,
the script only needs the data from one type of b-tensor encoding. However,
giving only a spherical one will not produce good fODFs, as it only probes
spherical shapes. As for planar encoding, it should technically
work alone, but seems to be very sensitive to noise and is yet to be properly
documented. We thus suggest to always use at least the linear encoding, which
will be equivalent to standard multi-shell multi-tissue if used alone, in
combinaison with other encodings. Note that custom encodings are not yet
supported, so that only the linear tensor encoding (LTE, b_delta = 1), the
planar tensor encoding (PTE, b_delta = -0.5), the spherical tensor encoding
(STE, b_delta = 0) and the cigar shape tensor encoding (b_delta = 0.5) are
available. Moreover, all of `--in_dwis`, `--in_bvals`, `--in_bvecs` and
`--in_bdeltas` must have the same number of arguments. Be sure to keep the
same order of encodings throughout all these inputs and to set `--in_bdeltas`
accordingly (IMPORTANT).

By default, will output all possible files, using default names.
Specific names can be specified using the file flags specified in the
"File flags" section.

If --not_all is set, only the files specified explicitly by the flags
will be output.

>>> scil_fodf_memsmt.py wm_frf.txt gm_frf.txt csf_frf.txt --in_dwis LTE.nii.gz
    PTE.nii.gz STE.nii.gz --in_bvals LTE.bval PTE.bval STE.bval --in_bvecs
    LTE.bvec PTE.bvec STE.bvec --in_bdeltas 1 -0.5 0 --mask mask.nii.gz

Based on P. Karan et al., Bridging the gap between constrained spherical
deconvolution and diffusional variance decomposition via tensor-valued
diffusion MRI. Medical Image Analysis (2022)

Formerly: scil_compute_memsmt_fodf.py
"""

import argparse
import logging

from dipy.data import get_sphere
from dipy.reconst.mcsd import MultiShellDeconvModel, multi_shell_fiber_response
import nibabel as nib
import numpy as np

from scilpy.image.utils import extract_affine
from scilpy.io.btensor import (generate_btensor_input,
                               convert_bdelta_to_bshape)
from scilpy.io.image import get_data_as_mask
<<<<<<< HEAD
from scilpy.io.utils import (add_overwrite_arg, assert_inputs_exist,
                             assert_outputs_exist, add_sh_basis_args,
                             add_processes_arg, add_verbose_arg,
                             parse_sh_basis_arg)
=======
from scilpy.io.utils import (add_overwrite_arg, add_processes_arg,
                             add_sh_basis_args, add_verbose_arg,
                             assert_inputs_exist, assert_outputs_exist,
                             add_skip_b0_check_arg, add_tolerance_arg)
>>>>>>> 1c3029ac
from scilpy.reconst.fodf import fit_from_model
from scilpy.reconst.sh import convert_sh_basis


def _build_arg_parser():
    p = argparse.ArgumentParser(description=__doc__,
                                formatter_class=argparse.RawTextHelpFormatter)

    p.add_argument('in_wm_frf',
                   help='Text file of WM response function.')
    p.add_argument('in_gm_frf',
                   help='Text file of GM response function.')
    p.add_argument('in_csf_frf',
                   help='Text file of CSF response function.')

    p.add_argument('--in_dwis', nargs='+', required=True,
                   help='Path to the input diffusion volume for each '
                        'b-tensor encoding type.')
    p.add_argument('--in_bvals', nargs='+', required=True,
                   help='Path to the bval file, in FSL format, for each '
                        'b-tensor encoding type.')
    p.add_argument('--in_bvecs', nargs='+', required=True,
                   help='Path to the bvec file, in FSL format, for each '
                        'b-tensor encoding type.')
    p.add_argument('--in_bdeltas', nargs='+', type=float,
                   choices=[0, 1, -0.5, 0.5], required=True,
                   help='Value of b_delta for each b-tensor encoding type, '
                        'in the same order as dwi, bval and bvec inputs.')

    p.add_argument(
        '--sh_order', metavar='int', default=8, type=int,
        help='SH order used for the CSD. (Default: 8)')
    p.add_argument(
        '--mask',
        help='Path to a binary mask. Only the data inside the '
             'mask will be used for computations and reconstruction.')
    add_tolerance_arg(p)
    add_skip_b0_check_arg(p, will_overwrite_with_min=False,
                          b0_tol_name='--tolerance')

    add_sh_basis_args(p)
    add_processes_arg(p)
    add_verbose_arg(p)
    add_overwrite_arg(p)

    p.add_argument(
        '--not_all', action='store_true',
        help='If set, only saves the files specified using the '
             'file flags. (Default: False)')

    g = p.add_argument_group(title='File flags')

    g.add_argument(
        '--wm_out_fODF', metavar='file', default='',
        help='Output filename for the WM fODF coefficients.')
    g.add_argument(
        '--gm_out_fODF', metavar='file', default='',
        help='Output filename for the GM fODF coefficients.')
    g.add_argument(
        '--csf_out_fODF', metavar='file', default='',
        help='Output filename for the CSF fODF coefficients.')
    g.add_argument(
        '--vf', metavar='file', default='',
        help='Output filename for the volume fractions map.')
    g.add_argument(
        '--vf_rgb', metavar='file', default='',
        help='Output filename for the volume fractions map in rgb.')

    return p


def main():
    parser = _build_arg_parser()
    args = parser.parse_args()
    logging.getLogger().setLevel(logging.getLevelName(args.verbose))

    if not args.not_all:
        args.wm_out_fODF = args.wm_out_fODF or 'wm_fodf.nii.gz'
        args.gm_out_fODF = args.gm_out_fODF or 'gm_fodf.nii.gz'
        args.csf_out_fODF = args.csf_out_fODF or 'csf_fodf.nii.gz'
        args.vf = args.vf or 'vf.nii.gz'
        args.vf_rgb = args.vf_rgb or 'vf_rgb.nii.gz'

    arglist = [args.wm_out_fODF, args.gm_out_fODF, args.csf_out_fODF,
               args.vf, args.vf_rgb]
    if args.not_all and not any(arglist):
        parser.error('When using --not_all, you need to specify at least ' +
                     'one file to output.')

    assert_inputs_exist(parser, [],
                        optional=list(np.concatenate((args.in_dwis,
                                                      args.in_bvals,
                                                      args.in_bvecs))))
    assert_outputs_exist(parser, args, arglist)

    if not (len(args.in_dwis) == len(args.in_bvals)
            == len(args.in_bvecs) == len(args.in_bdeltas)):
        msg = """The number of given dwis, bvals, bvecs and bdeltas must be the
              same. Please verify that all inputs were correctly inserted."""
        raise ValueError(msg)

    affine = extract_affine(args.in_dwis)

    wm_frf = np.loadtxt(args.in_wm_frf)
    gm_frf = np.loadtxt(args.in_gm_frf)
    csf_frf = np.loadtxt(args.in_csf_frf)

    # Note. This script does not currently allow using a separate b0_threshold
    # for the b0s. Using the tolerance. To change this, we would have to
    # change generate_btensor_input. Not doing any verification on the
    # bvals. Typically, we would use check_b0_threshold(bvals.min(), args)
    gtab, data, ubvals, ubdeltas = generate_btensor_input(
        args.in_dwis, args.in_bvals, args.in_bvecs, args.in_bdeltas,
        tol=args.tolerance, skip_b0_check=args.skip_b0_check)

    # Checking mask
    if args.mask is None:
        mask = None
    else:
        mask = get_data_as_mask(nib.load(args.mask), dtype=bool)
        if mask.shape != data.shape[:-1]:
            raise ValueError("Mask is not the same shape as data.")

    sh_order = args.sh_order
    sh_basis, is_legacy = parse_sh_basis_arg(args)

    # Checking data and sh_order
    if data.shape[-1] < (sh_order + 1) * (sh_order + 2) / 2:
        logging.warning(
            'We recommend having at least {} unique DWIs volumes, but you '
            'currently have {} volumes. Try lowering the parameter --sh_order '
            'in case of non convergence.'.format(
                (sh_order + 1) * (sh_order + 2) / 2, data.shape[-1]))

    # Checking response functions and computing msmt response function
    if len(wm_frf.shape) == 1:
        wm_frf = np.reshape(wm_frf, (1,) + wm_frf.shape)
    if len(gm_frf.shape) == 1:
        gm_frf = np.reshape(gm_frf, (1,) + gm_frf.shape)
    if len(csf_frf.shape) == 1:
        csf_frf = np.reshape(csf_frf, (1,) + csf_frf.shape)

    if not wm_frf.shape[1] == 4:
        raise ValueError('WM frf file did not contain 4 elements. '
                         'Invalid or deprecated FRF format')
    if not gm_frf.shape[1] == 4:
        raise ValueError('GM frf file did not contain 4 elements. '
                         'Invalid or deprecated FRF format')
    if not csf_frf.shape[1] == 4:
        raise ValueError('CSF frf file did not contain 4 elements. '
                         'Invalid or deprecated FRF format')

    ubshapes = convert_bdelta_to_bshape(ubdeltas)
    memsmt_response = multi_shell_fiber_response(sh_order,
                                                 ubvals,
                                                 wm_frf, gm_frf, csf_frf,
                                                 tol=args.tolerance,
                                                 btens=ubshapes)

    reg_sphere = get_sphere('symmetric362')

    # Computing memsmt-CSD
    memsmt_model = MultiShellDeconvModel(gtab, memsmt_response,
                                         reg_sphere=reg_sphere,
                                         sh_order=sh_order)

    # Computing memsmt-CSD fit
    memsmt_fit = fit_from_model(memsmt_model, data,
                                mask=mask, nbr_processes=args.nbr_processes)

    shm_coeff = memsmt_fit.all_shm_coeff

    nan_count = len(np.argwhere(np.isnan(shm_coeff[..., 0])))
    voxel_count = np.prod(shm_coeff.shape[:-1])

    if nan_count / voxel_count >= 0.05:
        msg = """There are {} voxels out of {} that could not be solved by
        the solver, reaching a critical amount of voxels. Make sure to tune the
        response functions properly, as the solving process is very sensitive
        to it. Proceeding to fill the problematic voxels by 0.
        """
        logging.warning(msg.format(nan_count, voxel_count))
    elif nan_count > 0:
        msg = """There are {} voxels out of {} that could not be solved by
        the solver. Make sure to tune the response functions properly, as the
        solving process is very sensitive to it. Proceeding to fill the
        problematic voxels by 0.
        """
        logging.warning(msg.format(nan_count, voxel_count))

    shm_coeff = np.where(np.isnan(shm_coeff), 0, shm_coeff)

    vf = memsmt_fit.volume_fractions
    vf = np.where(np.isnan(vf), 0, vf)

    # Saving results
    if args.wm_out_fODF:
        wm_coeff = shm_coeff[..., 2:]
        wm_coeff = convert_sh_basis(wm_coeff, reg_sphere, mask=mask,
                                    input_basis='descoteaux07',
                                    output_basis=sh_basis,
                                    is_input_legacy=True,
                                    is_output_legacy=is_legacy,
                                    nbr_processes=args.nbr_processes)
        nib.save(nib.Nifti1Image(wm_coeff.astype(np.float32),
                                 affine), args.wm_out_fODF)

    if args.gm_out_fODF:
        gm_coeff = shm_coeff[..., 1]
        gm_coeff = gm_coeff.reshape(gm_coeff.shape + (1,))
        gm_coeff = convert_sh_basis(gm_coeff, reg_sphere, mask=mask,
                                    input_basis='descoteaux07',
                                    output_basis=sh_basis,
                                    is_input_legacy=True,
                                    is_output_legacy=is_legacy,
                                    nbr_processes=args.nbr_processes)
        nib.save(nib.Nifti1Image(gm_coeff.astype(np.float32),
                                 affine), args.gm_out_fODF)

    if args.csf_out_fODF:
        csf_coeff = shm_coeff[..., 0]
        csf_coeff = csf_coeff.reshape(csf_coeff.shape + (1,))
        csf_coeff = convert_sh_basis(csf_coeff, reg_sphere, mask=mask,
                                     input_basis='descoteaux07',
                                     output_basis=sh_basis,
                                     is_input_legacy=True,
                                     is_output_legacy=is_legacy,
                                     nbr_processes=args.nbr_processes)
        nib.save(nib.Nifti1Image(csf_coeff.astype(np.float32),
                                 affine), args.csf_out_fODF)

    if args.vf:
        nib.save(nib.Nifti1Image(vf.astype(np.float32), affine), args.vf)

    if args.vf_rgb:
        vf_rgb = vf / np.max(vf) * 255
        vf_rgb = np.clip(vf_rgb, 0, 255)
        nib.save(nib.Nifti1Image(vf_rgb.astype(np.uint8),
                                 affine), args.vf_rgb)


if __name__ == "__main__":
    main()<|MERGE_RESOLUTION|>--- conflicted
+++ resolved
@@ -49,17 +49,11 @@
 from scilpy.io.btensor import (generate_btensor_input,
                                convert_bdelta_to_bshape)
 from scilpy.io.image import get_data_as_mask
-<<<<<<< HEAD
-from scilpy.io.utils import (add_overwrite_arg, assert_inputs_exist,
-                             assert_outputs_exist, add_sh_basis_args,
-                             add_processes_arg, add_verbose_arg,
+from scilpy.io.utils import (add_overwrite_arg, add_processes_arg,
+                             assert_inputs_exist, assert_outputs_exist,
+                             add_sh_basis_args, add_verbose_arg,
+                             add_skip_b0_check_arg, add_tolerance_arg,
                              parse_sh_basis_arg)
-=======
-from scilpy.io.utils import (add_overwrite_arg, add_processes_arg,
-                             add_sh_basis_args, add_verbose_arg,
-                             assert_inputs_exist, assert_outputs_exist,
-                             add_skip_b0_check_arg, add_tolerance_arg)
->>>>>>> 1c3029ac
 from scilpy.reconst.fodf import fit_from_model
 from scilpy.reconst.sh import convert_sh_basis
 
