--- conflicted
+++ resolved
@@ -124,11 +124,7 @@
 
     acqparams = create_acqparams(args.readout, args.encoding_direction,
                                  args.synb0, b0.shape[-1], rev_b0.shape[-1])
-<<<<<<< HEAD
-    print(acqparams)
-=======
 
->>>>>>> d0a991ae
     if not os.path.exists(args.out_directory):
         os.makedirs(args.out_directory)
 
