#!/usr/bin/env python
# -*- coding: utf-8 -*-

from itertools import islice
import os

from dipy.io.streamline import load_tractogram
import nibabel as nib


def check_tracts_same_format(parser, tractogram_1, tractogram_2):
    """
    Assert that two filepaths have the same valid extension.
    :param parser: argparse.ArgumentParser object
    :param tractogram_1: Tractogram filename #1
    :param tractogram_2: Tractogram filename #2
    """
    if not nib.streamlines.is_supported(tractogram_1):
        parser.error('Format of "{}" not supported.'.format(tractogram_1))
    if not nib.streamlines.is_supported(tractogram_2):
        parser.error('Format of "{}" not supported.'.format(tractogram_2))

    ext_1 = os.path.splitext(tractogram_1)[1]
    ext_2 = os.path.splitext(tractogram_2)[1]
    if not ext_1 == ext_2:
        parser.error(
            'Input and output tractogram files must use the same format.')


<<<<<<< HEAD
def ichunk(sequence, n):
    """ Yield successive n-sized chunks from sequence. """
    sequence = iter(sequence)
    chunk = list(islice(sequence, n))
    while len(chunk) > 0:
        yield chunk
        chunk = list(islice(sequence, n))
=======
def load_tractogram_with_reference(parser, args, filepath,
                                   bbox_check=True):
    _, ext = os.path.splitext(filepath)
    if ext == '.trk':
        sft = load_tractogram(filepath, 'same',
                              bbox_valid_check=bbox_check)
    elif ext in ['.tck', '.fib', '.vtk', '.dpy']:
        if args.reference is None:
            parser.error('--reference is required for this file format '
                         '{}.'.format(filepath))
        sft = load_tractogram(filepath, args.reference,
                              bbox_valid_check=bbox_check)
    else:
        parser.error('{} is an unsupported file format'.format(filepath))

    return sft
>>>>>>> f8420470
<|MERGE_RESOLUTION|>--- conflicted
+++ resolved
@@ -27,7 +27,6 @@
             'Input and output tractogram files must use the same format.')
 
 
-<<<<<<< HEAD
 def ichunk(sequence, n):
     """ Yield successive n-sized chunks from sequence. """
     sequence = iter(sequence)
@@ -35,7 +34,8 @@
     while len(chunk) > 0:
         yield chunk
         chunk = list(islice(sequence, n))
-=======
+
+
 def load_tractogram_with_reference(parser, args, filepath,
                                    bbox_check=True):
     _, ext = os.path.splitext(filepath)
@@ -51,5 +51,4 @@
     else:
         parser.error('{} is an unsupported file format'.format(filepath))
 
-    return sft
->>>>>>> f8420470
+    return sft