--- conflicted
+++ resolved
@@ -149,80 +149,6 @@
     return p
 
 
-<<<<<<< HEAD
-def _plot_residuals(
-    args, data_diff, mask, R_k, q1, q3, iqr, residual_basename
-):
-    # Showing results in graph
-    # Note that stats will be computed manually and plotted using bxp
-    # but could be computed using stats = cbook.boxplot_stats
-    # or pyplot.boxplot(x)
-    if mask is None:
-        logging.info("Outlier detection will not be performed, since no "
-                     "mask was provided.")
-
-    # Initializing stats as a List[dict]
-    stats = [dict.fromkeys(['label', 'mean', 'iqr', 'cilo', 'cihi',
-                            'whishi', 'whislo', 'fliers', 'q1',
-                            'med', 'q3'], [])
-             for _ in range(data_diff.shape[-1])]
-
-    nb_voxels = np.count_nonzero(mask)
-    percent_outliers = np.zeros(data_diff.shape[-1], dtype=np.float32)
-    for k in range(data_diff.shape[-1]):
-        stats[k]['med'] = (q1[k] + q3[k]) / 2
-        stats[k]['mean'] = R_k[k]
-        stats[k]['q1'] = q1[k]
-        stats[k]['q3'] = q3[k]
-        stats[k]['whislo'] = q1[k] - 1.5 * iqr[k]
-        stats[k]['whishi'] = q3[k] + 1.5 * iqr[k]
-        stats[k]['label'] = k
-
-        # Outliers are observations that fall below Q1 - 1.5(IQR) or
-        # above Q3 + 1.5(IQR) We check if a voxel is an outlier only if
-        # we have a mask, else we are biased.
-        if args.mask is not None and nb_voxels > 0:
-            x = data_diff[..., k]
-            outliers = (x < stats[k]['whislo']) | (x > stats[k]['whishi'])
-            percent_outliers[k] = np.sum(outliers) / nb_voxels * 100
-            # What would be our definition of too many outliers?
-            # Maybe mean(all_means)+-3SD?
-            # Or we let people choose based on the figure.
-            # if percent_outliers[k] > ???? :
-            #    logger.warning('   Careful! Diffusion-Weighted Image'
-            #                   ' i=%s has %s %% outlier voxels',
-            #                   k, percent_outliers[k])
-
-    if args.mask is None:
-        fig, axe = plt.subplots(nrows=1, ncols=1, squeeze=False)
-    else:
-        fig, axe = plt.subplots(nrows=1, ncols=2, squeeze=False,
-                                figsize=[10, 4.8])
-        # Default is [6.4, 4.8]. Increasing width to see better.
-
-    medianprops = dict(linestyle='-', linewidth=2.5, color='firebrick')
-    meanprops = dict(linestyle='-', linewidth=2.5, color='green')
-    axe[0, 0].bxp(stats, showmeans=True, meanline=True, showfliers=False,
-                  medianprops=medianprops, meanprops=meanprops)
-    axe[0, 0].set_xlabel('DW image')
-    axe[0, 0].set_ylabel('Residuals per DWI volume. Red is median,\n'
-                         'green is mean. Whiskers are 1.5*interquartile')
-    axe[0, 0].set_title('Residuals')
-    axe[0, 0].set_xticks(range(0, q1.shape[0], 5))
-    axe[0, 0].set_xticklabels(range(0, q1.shape[0], 5))
-
-    if args.mask is not None:
-        axe[0, 1].plot(range(data_diff.shape[-1]), percent_outliers)
-        axe[0, 1].set_xticks(range(0, q1.shape[0], 5))
-        axe[0, 1].set_xticklabels(range(0, q1.shape[0], 5))
-        axe[0, 1].set_xlabel('DW image')
-        axe[0, 1].set_ylabel('Percentage of outlier voxels')
-        axe[0, 1].set_title('Outliers')
-    plt.savefig(residual_basename + '_residuals_stats.png')
-
-
-=======
->>>>>>> 063af0c7
 def main():
     parser = _build_arg_parser()
     args = parser.parse_args()
@@ -446,7 +372,7 @@
 
         # Plotting and saving figure
         plot_residuals(data_diff, mask, R_k, q1, q3, iqr,
-                        residual_basename)
+                       residual_basename)
 
 
 if __name__ == "__main__":
